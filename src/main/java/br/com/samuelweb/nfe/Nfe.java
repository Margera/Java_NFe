<<<<<<< HEAD
/**
 *
 */
package br.com.samuelweb.nfe;

import br.com.samuelweb.nfe.dom.ConfiguracoesIniciaisNfe;
import br.com.samuelweb.nfe.dom.Enum.TipoManifestacao;
import br.com.samuelweb.nfe.exception.NfeException;
import br.com.samuelweb.nfe.util.CertificadoUtil;
import br.com.samuelweb.nfe.util.Estados;
import br.com.samuelweb.nfe.util.XmlUtil;
import br.com.samuelweb.nfe.util.to.Manifesto;
import br.inf.portalfiscal.nfe.schema.envEventoCancNFe.TEnvEvento;
import br.inf.portalfiscal.nfe.schema.envEventoCancNFe.TRetEnvEvento;
import br.inf.portalfiscal.nfe.schema.retConsCad.TRetConsCad;
import br.inf.portalfiscal.nfe.schema.retdistdfeint.RetDistDFeInt;
import br.inf.portalfiscal.nfe.schema_4.enviNFe.TEnviNFe;
import br.inf.portalfiscal.nfe.schema_4.enviNFe.TRetEnviNFe;
import br.inf.portalfiscal.nfe.schema_4.inutNFe.TInutNFe;
import br.inf.portalfiscal.nfe.schema_4.inutNFe.TRetInutNFe;
import br.inf.portalfiscal.nfe.schema_4.retConsReciNFe.TRetConsReciNFe;
import br.inf.portalfiscal.nfe.schema_4.retConsSitNFe.TRetConsSitNFe;
import br.inf.portalfiscal.nfe.schema_4.retConsStatServ.TRetConsStatServ;

import javax.xml.bind.JAXBException;
import java.time.LocalDateTime;
import java.time.ZoneId;
import java.time.ZonedDateTime;
import java.util.List;

/**
 * @author Samuel Oliveira - samuk.exe@hotmail.com - www.samuelweb.com.br
 */
public class Nfe {

	/**
	 * Construtor privado
	 */
	private Nfe() {
	}

	/**
	 * Classe Reponsavel Por Consultar a Distribuiçao da NFE na SEFAZ
	 *
	 * @param tipoCliente
	 *            Informar DistribuicaoDFe.CPF ou DistribuicaoDFe.CNPJ
	 * @param cpfCnpj
	 * @param tipoConsulta
	 *            Informar DistribuicaoDFe.NSU ou DistribuicaoDFe.CHAVE
	 * @param nsuChave
	 * @return
	 * @throws NfeException
	 */
	public static RetDistDFeInt distribuicaoDfe(String tipoCliente, String cpfCnpj, String tipoConsulta,
												String nsuChave) throws NfeException {

		return DistribuicaoDFe.consultaNfe(CertificadoUtil.iniciaConfiguracoes(), tipoCliente, cpfCnpj, tipoConsulta,
				nsuChave);

	}

	/**
	 * Metodo Responsavel Buscar o Status de Serviço do Servidor da Sefaz No tipo
	 * Informar ConstantesUtil.NFE ou ConstantesUtil.NFCE
	 *
	 * @param tipo
	 * @return
	 * @throws NfeException
	 */
	public static TRetConsStatServ statusServico(String tipo) throws NfeException {

		return Status.statusServico(CertificadoUtil.iniciaConfiguracoes(), tipo);

	}

	/**
	 * Classe Reponsavel Por Consultar o status da NFE na SEFAZ No tipo Informar
	 * ConstantesUtil.NFE ou ConstantesUtil.NFCE
	 *
	 * @param chave
	 * @param tipo
	 * @return TRetConsSitNFe
	 * @throws NfeException
	 */
	public static TRetConsSitNFe consultaXml(String chave, String tipo) throws NfeException {

		return ConsultaXml.consultaXml(CertificadoUtil.iniciaConfiguracoes(), chave, tipo);

	}

	/**
	 * Classe Reponsavel Por Consultar o cadastro do Cnpj/CPF na SEFAZ
	 *
	 * @param tipo
	 *            Usar ConsultaCadastro.CNPJ ou ConsultaCadastro.CPF
	 * @param cnpjCpf
	 * @param estado
	 * @return TRetConsCad
	 * @throws NfeException
	 */
	public static TRetConsCad consultaCadastro(String tipo, String cnpjCpf, Estados estado) throws NfeException {

		return ConsultaCadastro.consultaCadastro(CertificadoUtil.iniciaConfiguracoes(), tipo, cnpjCpf, estado);

	}

	/**
	 * Classe Reponsavel Por Consultar o retorno da NFE na SEFAZ No tipo Informar
	 * ConstantesUtil.NFE ou ConstantesUtil.NFCE
	 *
	 * @param recibo
	 * @param tipo
	 * @return
	 * @throws NfeException
	 */
	public static TRetConsReciNFe consultaRecibo(String recibo, String tipo) throws NfeException {

		return ConsultaRecibo.reciboNfe(CertificadoUtil.iniciaConfiguracoes(), recibo, tipo);

	}

	/**
	 * Classe Reponsavel Por Inutilizar a NFE na SEFAZ No tipo Informar
	 * ConstantesUtil.NFE ou ConstantesUtil.NFCE Id = Código da UF + Ano (2
	 * posições) + CNPJ + modelo + série + número inicial e número final precedida
	 * do literal “ID”
	 *
	 * @param id
	 * @param valida
	 * @param tipo
	 * @return
	 * @throws NfeException
	 */
	public static TRetInutNFe inutilizacao(String id, String motivo, String tipo, boolean validar) throws NfeException {

		return Inutilizar.inutiliza(CertificadoUtil.iniciaConfiguracoes(), id, motivo, tipo, validar);

	}

	/**
	 * Classe Reponsavel Por criar o Objeto de Inutilização No tipo Informar
	 * ConstantesUtil.NFE ou ConstantesUtil.NFCE Id = Código da UF + Ano (2
	 * posições) + CNPJ + modelo + série + número inicial e número final precedida
	 * do literal “ID”
	 *
	 * @param id
	 * @param valida
	 * @param tipo
	 * @return
	 * @throws NfeException
	 */
	public static TInutNFe criaObjetoInutilizacao(String id, String motivo, String tipo)
			throws NfeException, JAXBException {

		TInutNFe inutNFe = Inutilizar.criaObjetoInutiliza(CertificadoUtil.iniciaConfiguracoes(), id, motivo, tipo);

		String xml = XmlUtil.objectToXml(inutNFe);
		xml = xml.replaceAll(" xmlns:ns2=\"http://www.w3.org/2000/09/xmldsig#\"", "");

		return XmlUtil.xmlToObject(Assinar.assinaNfe(CertificadoUtil.iniciaConfiguracoes(), xml, Assinar.INFINUT),
				TInutNFe.class);

	}

	/**
	 * Metodo para Montar a NFE.
	 *
	 * @param enviNFe
	 * @param valida
	 * @return
	 * @throws NfeException
	 */
	public static TEnviNFe montaNfe(TEnviNFe enviNFe, boolean valida) throws NfeException {

		return Enviar.montaNfe(CertificadoUtil.iniciaConfiguracoes(), enviNFe, valida);

	}

	/**
	 * Metodo para Enviar a NFE. No tipo Informar ConstantesUtil.NFE ou
	 * ConstantesUtil.NFCE
	 *
	 * @param enviNFe
	 * @param tipo
	 * @return
	 * @throws NfeException
	 */
	public static TRetEnviNFe enviarNfe(TEnviNFe enviNFe, String tipo) throws NfeException {

		return Enviar.enviaNfe(CertificadoUtil.iniciaConfiguracoes(), enviNFe, tipo);

	}

	/**
	 * * Metodo para Cancelar a NFE. No tipo Informar ConstantesUtil.NFE ou
	 * ConstantesUtil.NFCE
	 *
	 * @param envEvento
	 * @return
	 * @throws NfeException
	 */
	public static TRetEnvEvento cancelarNfe(TEnvEvento envEvento, boolean valida, String tipo) throws NfeException {

		return Cancelar.eventoCancelamento(CertificadoUtil.iniciaConfiguracoes(), envEvento, valida, tipo);

	}

	/**
	 * * Assina o Cancenlamento
	 *
	 * @param envEvento
	 * @return
	 * @throws NfeException
	 */
	public static String assinaCancelamento(ConfiguracoesIniciaisNfe config, String xml) throws NfeException {
		return Assinar.assinaNfe(config, xml, Assinar.EVENTO);
	}

	/**
	 * * Metodo para Enviar o EPEC.
	 * No tipo Informar ConstantesUtil.NFE ou ConstantesUtil.NFCE
	 *
	 * @param envEvento
	 * @return
	 * @throws NfeException
	 */
	public static br.inf.portalfiscal.nfe.schema.envEpec.TRetEnvEvento enviarEpec(br.inf.portalfiscal.nfe.schema.envEpec.TEnvEvento envEvento, boolean valida, String tipo) throws NfeException {

		return Epec.eventoEpec(CertificadoUtil.iniciaConfiguracoes(),envEvento, valida, tipo);

	}

	/**
	 * * Metodo para Envio da Carta De Correção da NFE. No tipo Informar
	 * ConstantesUtil.NFE ou ConstantesUtil.NFCE
	 *
	 * @param evento
	 * @param valida
	 * @param tipo
	 * @return
	 * @throws NfeException
	 */
	public static br.inf.portalfiscal.nfe.schema.envcce.TRetEnvEvento cce(
			br.inf.portalfiscal.nfe.schema.envcce.TEnvEvento evento, boolean valida, String tipo) throws NfeException {

		return CartaCorrecao.eventoCCe(CertificadoUtil.iniciaConfiguracoes(), evento, valida, tipo);

	}

	/**
	 * Metodo para Manifestação da NFE.
	 *
	 * @param chave
	 * @param manifestacao
	 * @param cnpj
	 * @param motivo
	 * @param data
	 * @return TRetEnvEvento
	 * @throws NfeException
	 */
	public static br.inf.portalfiscal.nfe.schema.envConfRecebto.TRetEnvEvento manifestacao(String chave,
																						   TipoManifestacao manifestacao, String cnpj, String motivo, String data) throws NfeException {

		return ManifestacaoDestinatario.eventoManifestacao(CertificadoUtil.iniciaConfiguracoes(), chave, manifestacao,
				cnpj, data, motivo);

	}

	/**
	 * Metodo para Manifestação da NFE.
	 *
	 * @param manifestos
	 * @param cnpj
	 * @return TRetEnvEvento
	 * @throws NfeException
	 */
	public static List<br.inf.portalfiscal.nfe.schema.envConfRecebto.TRetEnvEvento> manifestacao(List<Manifesto> manifestos, String cnpj) throws NfeException {
		return ManifestacaoDestinatario.eventoManifestacao(CertificadoUtil.iniciaConfiguracoes(), manifestos, cnpj);
	}


	/**
	 * Metodo para Manifestação da NFE.
	 *
	 * @param manifestos
	 * @param cnpj
	 * @param data
	 * @param zoneId
	 * @return TRetEnvEvento
	 * @throws NfeException
	 */
	public static List<br.inf.portalfiscal.nfe.schema.envConfRecebto.TRetEnvEvento> manifestacao(List<Manifesto> manifestos, String cnpj,
																									   LocalDateTime data, ZoneId zoneId) throws NfeException {
		return ManifestacaoDestinatario.eventoManifestacao(CertificadoUtil.iniciaConfiguracoes(), manifestos, cnpj, data, zoneId);
	}

	/**
	 * Metodo para Manifestação da NFE.
	 *
	 * @param manifestos
	 * @param cnpj
	 * @param zonedDateTime
	 * @return TRetEnvEvento
	 * @throws NfeException
	 */
	public static List<br.inf.portalfiscal.nfe.schema.envConfRecebto.TRetEnvEvento> manifestacao(List<Manifesto> manifestos, String cnpj,
																									   ZonedDateTime zonedDateTime) throws NfeException {
		return ManifestacaoDestinatario.eventoManifestacao(CertificadoUtil.iniciaConfiguracoes(), manifestos, cnpj, zonedDateTime);
	}

}
=======
/**
 * 
 */
package br.com.samuelweb.nfe;

import br.com.samuelweb.nfe.dom.ConfiguracoesIniciaisNfe;
import br.com.samuelweb.nfe.dom.Enum.TipoManifestacao;
import br.com.samuelweb.nfe.exception.NfeException;
import br.com.samuelweb.nfe.util.CertificadoUtil;
import br.com.samuelweb.nfe.util.Estados;
import br.com.samuelweb.nfe.util.XmlUtil;
import br.inf.portalfiscal.nfe.schema.envEventoCancNFe.TEnvEvento;
import br.inf.portalfiscal.nfe.schema.envEventoCancNFe.TRetEnvEvento;
import br.inf.portalfiscal.nfe.schema.retConsCad.TRetConsCad;
import br.inf.portalfiscal.nfe.schema.retdistdfeint.RetDistDFeInt;
import br.inf.portalfiscal.nfe.schema_4.enviNFe.TEnviNFe;
import br.inf.portalfiscal.nfe.schema_4.enviNFe.TRetEnviNFe;
import br.inf.portalfiscal.nfe.schema_4.inutNFe.TInutNFe;
import br.inf.portalfiscal.nfe.schema_4.inutNFe.TRetInutNFe;
import br.inf.portalfiscal.nfe.schema_4.retConsReciNFe.TRetConsReciNFe;
import br.inf.portalfiscal.nfe.schema_4.retConsSitNFe.TRetConsSitNFe;
import br.inf.portalfiscal.nfe.schema_4.retConsStatServ.TRetConsStatServ;

import javax.xml.bind.JAXBException;

/**
 * @author Samuel Oliveira - samuk.exe@hotmail.com - www.samuelweb.com.br
 */
public class Nfe {

	/**
	 * Construtor privado
	 */
	private Nfe() {
	}

	/**
	 * Classe Reponsavel Por Consultar a Distribuiçao da NFE na SEFAZ
	 *
	 * @param tipoCliente
	 * Informar DistribuicaoDFe.CPF ou DistribuicaoDFe.CNPJ
	 * @param cpfCnpj
	 * @param tipoConsulta
	 * Informar DistribuicaoDFe.NSU ou DistribuicaoDFe.CHAVE
	 * @param nsuChave
	 * @return
	 * @throws NfeException
	 */
	public static RetDistDFeInt distribuicaoDfe(String tipoCliente, String cpfCnpj, String tipoConsulta,
			String nsuChave) throws NfeException {

		return DistribuicaoDFe.consultaNfe(CertificadoUtil.iniciaConfiguracoes(), tipoCliente, cpfCnpj, tipoConsulta,
				nsuChave);

	}

	/**
	 * Metodo Responsavel Buscar o Status de Serviço do Servidor da Sefaz
	 *
	 * @param tipo informar ConstantesUtil.NFE ou ConstantesUtil.NFCE
	 * @return TRetConsStatServ - objeto a mensagem de retorno da 
         * transmissão.
	 * @throws NfeException
	 */
	public static TRetConsStatServ statusServico(String tipo) throws NfeException {

		return Status.statusServico(CertificadoUtil.iniciaConfiguracoes(), tipo);

	}

	/**
	 * Classe Reponsavel Por Consultar o status da NFE na SEFAZ No tipo Informar
	 * ConstantesUtil.NFE ou ConstantesUtil.NFCE
	 *
	 * @param chave
	 * @param tipo
	 * @return TRetConsSitNFe
	 * @throws NfeException
	 */
	public static TRetConsSitNFe consultaXml(String chave, String tipo) throws NfeException {

		return ConsultaXml.consultaXml(CertificadoUtil.iniciaConfiguracoes(), chave, tipo);

	}

	/**
	 * Classe Reponsavel Por Consultar o cadastro do Cnpj/CPF na SEFAZ
	 *
	 * @param tipo
	 * Usar ConsultaCadastro.CNPJ ou ConsultaCadastro.CPF
	 * @param cnpjCpf
	 * @param estado
	 * @return TRetConsCad
	 * @throws NfeException
	 */
	public static TRetConsCad consultaCadastro(String tipo, String cnpjCpf, Estados estado) throws NfeException {

		return ConsultaCadastro.consultaCadastro(CertificadoUtil.iniciaConfiguracoes(), tipo, cnpjCpf, estado);

	}

	/**
	 * Classe Reponsavel Por Consultar o retorno da NFE na SEFAZ No tipo Informar
	 * ConstantesUtil.NFE ou ConstantesUtil.NFCE
	 *
	 * @param recibo
	 * @param tipo
	 * @return
	 * @throws NfeException
	 */
	public static TRetConsReciNFe consultaRecibo(String recibo, String tipo) throws NfeException {

		return ConsultaRecibo.reciboNfe(CertificadoUtil.iniciaConfiguracoes(), recibo, tipo);

	}

	/**
	 * Classe Reponsavel Por Inutilizar a NFE na SEFAZ No tipo Informar
	 * ConstantesUtil.NFE ou ConstantesUtil.NFCE Id = Código da UF + Ano (2
	 * posições) + CNPJ + modelo + série + número inicial e número final precedida
	 * do literal “ID”
	 *
	 * @param id
	 * @param valida
	 * @param tipo
	 * @return
	 * @throws NfeException
	 */
	public static TRetInutNFe inutilizacao(String id, String motivo, String tipo, boolean validar) throws NfeException {

		return Inutilizar.inutiliza(CertificadoUtil.iniciaConfiguracoes(), id, motivo, tipo, validar);

	}

	/**
	 * Classe Reponsavel Por criar o Objeto de Inutilização No tipo Informar
	 * ConstantesUtil.NFE ou ConstantesUtil.NFCE Id = Código da UF + Ano (2
	 * posições) + CNPJ + modelo + série + número inicial e número final precedida
	 * do literal “ID”
	 *
	 * @param id
	 * @param valida
	 * @param tipo
	 * @return
	 * @throws NfeException
	 */
	public static TInutNFe criaObjetoInutilizacao(String id, String motivo, String tipo)
			throws NfeException, JAXBException {

		TInutNFe inutNFe = Inutilizar.criaObjetoInutiliza(CertificadoUtil.iniciaConfiguracoes(), id, motivo, tipo);

		String xml = XmlUtil.objectToXml(inutNFe);
		xml = xml.replaceAll(" xmlns:ns2=\"http://www.w3.org/2000/09/xmldsig#\"", "");

		return XmlUtil.xmlToObject(Assinar.assinaNfe(CertificadoUtil.iniciaConfiguracoes(), xml, Assinar.INFINUT),
				TInutNFe.class);

	}

    /**
     * Metodo para Montar a NFE.
     *
     * @param enviNFe
     * @param valida
     * @return
     * @throws NfeException
     */
    public static TEnviNFe montaNfe(TEnviNFe enviNFe, boolean valida) throws NfeException {

        return Enviar.montaNfe(CertificadoUtil.iniciaConfiguracoes(), enviNFe, valida);

    }

	/**
	 * Metodo para Enviar a NFE. No tipo Informar ConstantesUtil.NFE ou
	 * ConstantesUtil.NFCE
	 *
	 * @param enviNFe
	 * @param tipo
	 * @return
	 * @throws NfeException
	 */
	public static TRetEnviNFe enviarNfe(TEnviNFe enviNFe, String tipo) throws NfeException {

		return Enviar.enviaNfe(CertificadoUtil.iniciaConfiguracoes(), enviNFe, tipo);

	}

	/**
	 * * Metodo para Cancelar a NFE. No tipo Informar ConstantesUtil.NFE ou
	 * ConstantesUtil.NFCE
	 *
	 * @param envEvento
	 * @return
	 * @throws NfeException
	 */
	public static TRetEnvEvento cancelarNfe(TEnvEvento envEvento, boolean valida, String tipo) throws NfeException {

		return Cancelar.eventoCancelamento(CertificadoUtil.iniciaConfiguracoes(), envEvento, valida, tipo);

	}

    /**
     * * Assina o Cancenlamento
     *
     * @param envEvento
     * @return
     * @throws NfeException
     */
    public static String assinaCancelamento(ConfiguracoesIniciaisNfe config, String xml) throws NfeException {
        return Assinar.assinaNfe(config, xml, Assinar.EVENTO);
    }

    /**
     * * Metodo para Enviar o EPEC.
     * No tipo Informar ConstantesUtil.NFE ou ConstantesUtil.NFCE
     *
     * @param envEvento
     * @return
     * @throws NfeException
     */
    public static br.inf.portalfiscal.nfe.schema.envEpec.TRetEnvEvento enviarEpec(br.inf.portalfiscal.nfe.schema.envEpec.TEnvEvento envEvento, boolean valida, String tipo) throws NfeException {

        return Epec.eventoEpec(CertificadoUtil.iniciaConfiguracoes(),envEvento, valida, tipo);

    }

	/**
	 * * Metodo para Envio da Carta De Correção da NFE. No tipo Informar
	 * ConstantesUtil.NFE ou ConstantesUtil.NFCE
	 *
	 * @param evento
	 * @param valida
	 * @param tipo
	 * @return
	 * @throws NfeException
	 */
	public static br.inf.portalfiscal.nfe.schema.envcce.TRetEnvEvento cce(
			br.inf.portalfiscal.nfe.schema.envcce.TEnvEvento evento, boolean valida, String tipo) throws NfeException {

		return CartaCorrecao.eventoCCe(CertificadoUtil.iniciaConfiguracoes(), evento, valida, tipo);

	}

	/**
	 * Metodo para Manifestação da NFE.
	 *
	 * @param envEvento
	 * @param valida
	 * @return
	 * @throws NfeException
	 */
	public static br.inf.portalfiscal.nfe.schema.envConfRecebto.TRetEnvEvento manifestacao(String chave,
			TipoManifestacao manifestacao, String cnpj, String motivo, String data) throws NfeException {

		return ManifestacaoDestinatario.eventoManifestacao(CertificadoUtil.iniciaConfiguracoes(), chave, manifestacao,
				cnpj, data, motivo);

	}

}
>>>>>>> edf9492e
<|MERGE_RESOLUTION|>--- conflicted
+++ resolved
@@ -1,6 +1,5 @@
-<<<<<<< HEAD
 /**
- *
+ * 
  */
 package br.com.samuelweb.nfe;
 
@@ -44,313 +43,6 @@
 	 * Classe Reponsavel Por Consultar a Distribuiçao da NFE na SEFAZ
 	 *
 	 * @param tipoCliente
-	 *            Informar DistribuicaoDFe.CPF ou DistribuicaoDFe.CNPJ
-	 * @param cpfCnpj
-	 * @param tipoConsulta
-	 *            Informar DistribuicaoDFe.NSU ou DistribuicaoDFe.CHAVE
-	 * @param nsuChave
-	 * @return
-	 * @throws NfeException
-	 */
-	public static RetDistDFeInt distribuicaoDfe(String tipoCliente, String cpfCnpj, String tipoConsulta,
-												String nsuChave) throws NfeException {
-
-		return DistribuicaoDFe.consultaNfe(CertificadoUtil.iniciaConfiguracoes(), tipoCliente, cpfCnpj, tipoConsulta,
-				nsuChave);
-
-	}
-
-	/**
-	 * Metodo Responsavel Buscar o Status de Serviço do Servidor da Sefaz No tipo
-	 * Informar ConstantesUtil.NFE ou ConstantesUtil.NFCE
-	 *
-	 * @param tipo
-	 * @return
-	 * @throws NfeException
-	 */
-	public static TRetConsStatServ statusServico(String tipo) throws NfeException {
-
-		return Status.statusServico(CertificadoUtil.iniciaConfiguracoes(), tipo);
-
-	}
-
-	/**
-	 * Classe Reponsavel Por Consultar o status da NFE na SEFAZ No tipo Informar
-	 * ConstantesUtil.NFE ou ConstantesUtil.NFCE
-	 *
-	 * @param chave
-	 * @param tipo
-	 * @return TRetConsSitNFe
-	 * @throws NfeException
-	 */
-	public static TRetConsSitNFe consultaXml(String chave, String tipo) throws NfeException {
-
-		return ConsultaXml.consultaXml(CertificadoUtil.iniciaConfiguracoes(), chave, tipo);
-
-	}
-
-	/**
-	 * Classe Reponsavel Por Consultar o cadastro do Cnpj/CPF na SEFAZ
-	 *
-	 * @param tipo
-	 *            Usar ConsultaCadastro.CNPJ ou ConsultaCadastro.CPF
-	 * @param cnpjCpf
-	 * @param estado
-	 * @return TRetConsCad
-	 * @throws NfeException
-	 */
-	public static TRetConsCad consultaCadastro(String tipo, String cnpjCpf, Estados estado) throws NfeException {
-
-		return ConsultaCadastro.consultaCadastro(CertificadoUtil.iniciaConfiguracoes(), tipo, cnpjCpf, estado);
-
-	}
-
-	/**
-	 * Classe Reponsavel Por Consultar o retorno da NFE na SEFAZ No tipo Informar
-	 * ConstantesUtil.NFE ou ConstantesUtil.NFCE
-	 *
-	 * @param recibo
-	 * @param tipo
-	 * @return
-	 * @throws NfeException
-	 */
-	public static TRetConsReciNFe consultaRecibo(String recibo, String tipo) throws NfeException {
-
-		return ConsultaRecibo.reciboNfe(CertificadoUtil.iniciaConfiguracoes(), recibo, tipo);
-
-	}
-
-	/**
-	 * Classe Reponsavel Por Inutilizar a NFE na SEFAZ No tipo Informar
-	 * ConstantesUtil.NFE ou ConstantesUtil.NFCE Id = Código da UF + Ano (2
-	 * posições) + CNPJ + modelo + série + número inicial e número final precedida
-	 * do literal “ID”
-	 *
-	 * @param id
-	 * @param valida
-	 * @param tipo
-	 * @return
-	 * @throws NfeException
-	 */
-	public static TRetInutNFe inutilizacao(String id, String motivo, String tipo, boolean validar) throws NfeException {
-
-		return Inutilizar.inutiliza(CertificadoUtil.iniciaConfiguracoes(), id, motivo, tipo, validar);
-
-	}
-
-	/**
-	 * Classe Reponsavel Por criar o Objeto de Inutilização No tipo Informar
-	 * ConstantesUtil.NFE ou ConstantesUtil.NFCE Id = Código da UF + Ano (2
-	 * posições) + CNPJ + modelo + série + número inicial e número final precedida
-	 * do literal “ID”
-	 *
-	 * @param id
-	 * @param valida
-	 * @param tipo
-	 * @return
-	 * @throws NfeException
-	 */
-	public static TInutNFe criaObjetoInutilizacao(String id, String motivo, String tipo)
-			throws NfeException, JAXBException {
-
-		TInutNFe inutNFe = Inutilizar.criaObjetoInutiliza(CertificadoUtil.iniciaConfiguracoes(), id, motivo, tipo);
-
-		String xml = XmlUtil.objectToXml(inutNFe);
-		xml = xml.replaceAll(" xmlns:ns2=\"http://www.w3.org/2000/09/xmldsig#\"", "");
-
-		return XmlUtil.xmlToObject(Assinar.assinaNfe(CertificadoUtil.iniciaConfiguracoes(), xml, Assinar.INFINUT),
-				TInutNFe.class);
-
-	}
-
-	/**
-	 * Metodo para Montar a NFE.
-	 *
-	 * @param enviNFe
-	 * @param valida
-	 * @return
-	 * @throws NfeException
-	 */
-	public static TEnviNFe montaNfe(TEnviNFe enviNFe, boolean valida) throws NfeException {
-
-		return Enviar.montaNfe(CertificadoUtil.iniciaConfiguracoes(), enviNFe, valida);
-
-	}
-
-	/**
-	 * Metodo para Enviar a NFE. No tipo Informar ConstantesUtil.NFE ou
-	 * ConstantesUtil.NFCE
-	 *
-	 * @param enviNFe
-	 * @param tipo
-	 * @return
-	 * @throws NfeException
-	 */
-	public static TRetEnviNFe enviarNfe(TEnviNFe enviNFe, String tipo) throws NfeException {
-
-		return Enviar.enviaNfe(CertificadoUtil.iniciaConfiguracoes(), enviNFe, tipo);
-
-	}
-
-	/**
-	 * * Metodo para Cancelar a NFE. No tipo Informar ConstantesUtil.NFE ou
-	 * ConstantesUtil.NFCE
-	 *
-	 * @param envEvento
-	 * @return
-	 * @throws NfeException
-	 */
-	public static TRetEnvEvento cancelarNfe(TEnvEvento envEvento, boolean valida, String tipo) throws NfeException {
-
-		return Cancelar.eventoCancelamento(CertificadoUtil.iniciaConfiguracoes(), envEvento, valida, tipo);
-
-	}
-
-	/**
-	 * * Assina o Cancenlamento
-	 *
-	 * @param envEvento
-	 * @return
-	 * @throws NfeException
-	 */
-	public static String assinaCancelamento(ConfiguracoesIniciaisNfe config, String xml) throws NfeException {
-		return Assinar.assinaNfe(config, xml, Assinar.EVENTO);
-	}
-
-	/**
-	 * * Metodo para Enviar o EPEC.
-	 * No tipo Informar ConstantesUtil.NFE ou ConstantesUtil.NFCE
-	 *
-	 * @param envEvento
-	 * @return
-	 * @throws NfeException
-	 */
-	public static br.inf.portalfiscal.nfe.schema.envEpec.TRetEnvEvento enviarEpec(br.inf.portalfiscal.nfe.schema.envEpec.TEnvEvento envEvento, boolean valida, String tipo) throws NfeException {
-
-		return Epec.eventoEpec(CertificadoUtil.iniciaConfiguracoes(),envEvento, valida, tipo);
-
-	}
-
-	/**
-	 * * Metodo para Envio da Carta De Correção da NFE. No tipo Informar
-	 * ConstantesUtil.NFE ou ConstantesUtil.NFCE
-	 *
-	 * @param evento
-	 * @param valida
-	 * @param tipo
-	 * @return
-	 * @throws NfeException
-	 */
-	public static br.inf.portalfiscal.nfe.schema.envcce.TRetEnvEvento cce(
-			br.inf.portalfiscal.nfe.schema.envcce.TEnvEvento evento, boolean valida, String tipo) throws NfeException {
-
-		return CartaCorrecao.eventoCCe(CertificadoUtil.iniciaConfiguracoes(), evento, valida, tipo);
-
-	}
-
-	/**
-	 * Metodo para Manifestação da NFE.
-	 *
-	 * @param chave
-	 * @param manifestacao
-	 * @param cnpj
-	 * @param motivo
-	 * @param data
-	 * @return TRetEnvEvento
-	 * @throws NfeException
-	 */
-	public static br.inf.portalfiscal.nfe.schema.envConfRecebto.TRetEnvEvento manifestacao(String chave,
-																						   TipoManifestacao manifestacao, String cnpj, String motivo, String data) throws NfeException {
-
-		return ManifestacaoDestinatario.eventoManifestacao(CertificadoUtil.iniciaConfiguracoes(), chave, manifestacao,
-				cnpj, data, motivo);
-
-	}
-
-	/**
-	 * Metodo para Manifestação da NFE.
-	 *
-	 * @param manifestos
-	 * @param cnpj
-	 * @return TRetEnvEvento
-	 * @throws NfeException
-	 */
-	public static List<br.inf.portalfiscal.nfe.schema.envConfRecebto.TRetEnvEvento> manifestacao(List<Manifesto> manifestos, String cnpj) throws NfeException {
-		return ManifestacaoDestinatario.eventoManifestacao(CertificadoUtil.iniciaConfiguracoes(), manifestos, cnpj);
-	}
-
-
-	/**
-	 * Metodo para Manifestação da NFE.
-	 *
-	 * @param manifestos
-	 * @param cnpj
-	 * @param data
-	 * @param zoneId
-	 * @return TRetEnvEvento
-	 * @throws NfeException
-	 */
-	public static List<br.inf.portalfiscal.nfe.schema.envConfRecebto.TRetEnvEvento> manifestacao(List<Manifesto> manifestos, String cnpj,
-																									   LocalDateTime data, ZoneId zoneId) throws NfeException {
-		return ManifestacaoDestinatario.eventoManifestacao(CertificadoUtil.iniciaConfiguracoes(), manifestos, cnpj, data, zoneId);
-	}
-
-	/**
-	 * Metodo para Manifestação da NFE.
-	 *
-	 * @param manifestos
-	 * @param cnpj
-	 * @param zonedDateTime
-	 * @return TRetEnvEvento
-	 * @throws NfeException
-	 */
-	public static List<br.inf.portalfiscal.nfe.schema.envConfRecebto.TRetEnvEvento> manifestacao(List<Manifesto> manifestos, String cnpj,
-																									   ZonedDateTime zonedDateTime) throws NfeException {
-		return ManifestacaoDestinatario.eventoManifestacao(CertificadoUtil.iniciaConfiguracoes(), manifestos, cnpj, zonedDateTime);
-	}
-
-}
-=======
-/**
- * 
- */
-package br.com.samuelweb.nfe;
-
-import br.com.samuelweb.nfe.dom.ConfiguracoesIniciaisNfe;
-import br.com.samuelweb.nfe.dom.Enum.TipoManifestacao;
-import br.com.samuelweb.nfe.exception.NfeException;
-import br.com.samuelweb.nfe.util.CertificadoUtil;
-import br.com.samuelweb.nfe.util.Estados;
-import br.com.samuelweb.nfe.util.XmlUtil;
-import br.inf.portalfiscal.nfe.schema.envEventoCancNFe.TEnvEvento;
-import br.inf.portalfiscal.nfe.schema.envEventoCancNFe.TRetEnvEvento;
-import br.inf.portalfiscal.nfe.schema.retConsCad.TRetConsCad;
-import br.inf.portalfiscal.nfe.schema.retdistdfeint.RetDistDFeInt;
-import br.inf.portalfiscal.nfe.schema_4.enviNFe.TEnviNFe;
-import br.inf.portalfiscal.nfe.schema_4.enviNFe.TRetEnviNFe;
-import br.inf.portalfiscal.nfe.schema_4.inutNFe.TInutNFe;
-import br.inf.portalfiscal.nfe.schema_4.inutNFe.TRetInutNFe;
-import br.inf.portalfiscal.nfe.schema_4.retConsReciNFe.TRetConsReciNFe;
-import br.inf.portalfiscal.nfe.schema_4.retConsSitNFe.TRetConsSitNFe;
-import br.inf.portalfiscal.nfe.schema_4.retConsStatServ.TRetConsStatServ;
-
-import javax.xml.bind.JAXBException;
-
-/**
- * @author Samuel Oliveira - samuk.exe@hotmail.com - www.samuelweb.com.br
- */
-public class Nfe {
-
-	/**
-	 * Construtor privado
-	 */
-	private Nfe() {
-	}
-
-	/**
-	 * Classe Reponsavel Por Consultar a Distribuiçao da NFE na SEFAZ
-	 *
-	 * @param tipoCliente
 	 * Informar DistribuicaoDFe.CPF ou DistribuicaoDFe.CNPJ
 	 * @param cpfCnpj
 	 * @param tipoConsulta
@@ -371,7 +63,7 @@
 	 * Metodo Responsavel Buscar o Status de Serviço do Servidor da Sefaz
 	 *
 	 * @param tipo informar ConstantesUtil.NFE ou ConstantesUtil.NFCE
-	 * @return TRetConsStatServ - objeto a mensagem de retorno da 
+	 * @return TRetConsStatServ - objeto a mensagem de retorno da
          * transmissão.
 	 * @throws NfeException
 	 */
@@ -558,18 +250,62 @@
 	/**
 	 * Metodo para Manifestação da NFE.
 	 *
-	 * @param envEvento
-	 * @param valida
-	 * @return
-	 * @throws NfeException
-	 */
-	public static br.inf.portalfiscal.nfe.schema.envConfRecebto.TRetEnvEvento manifestacao(String chave,
-			TipoManifestacao manifestacao, String cnpj, String motivo, String data) throws NfeException {
+	 * @param chave
+	 * @param manifestacao
+	 * @param cnpj
+	 * @param motivo
+	 * @param data
+	 * @return TRetEnvEvento
+	 * @throws NfeException
+	 */
+	public static br.inf.portalfiscal.nfe.schema.envConfRecebto.TRetEnvEvento manifestacao(String chave, TipoManifestacao manifestacao,
+																						   String cnpj, String motivo, String data) throws NfeException {
 
 		return ManifestacaoDestinatario.eventoManifestacao(CertificadoUtil.iniciaConfiguracoes(), chave, manifestacao,
 				cnpj, data, motivo);
 
 	}
 
-}
->>>>>>> edf9492e
+	/**
+	 * Metodo para Manifestação da NFE.
+	 *
+	 * @param manifestos
+	 * @param cnpj
+	 * @return TRetEnvEvento
+	 * @throws NfeException
+	 */
+	public static List<br.inf.portalfiscal.nfe.schema.envConfRecebto.TRetEnvEvento> manifestacao(List<Manifesto> manifestos, String cnpj) throws NfeException {
+		return ManifestacaoDestinatario.eventoManifestacao(CertificadoUtil.iniciaConfiguracoes(), manifestos, cnpj);
+	}
+
+
+	/**
+	 * Metodo para Manifestação da NFE.
+	 *
+	 * @param manifestos
+	 * @param cnpj
+	 * @param data
+	 * @param zoneId
+	 * @return TRetEnvEvento
+	 * @throws NfeException
+	 */
+	public static List<br.inf.portalfiscal.nfe.schema.envConfRecebto.TRetEnvEvento> manifestacao(List<Manifesto> manifestos, String cnpj,
+																								 LocalDateTime data, ZoneId zoneId) throws NfeException {
+		return ManifestacaoDestinatario.eventoManifestacao(CertificadoUtil.iniciaConfiguracoes(), manifestos, cnpj, data, zoneId);
+	}
+
+	/**
+	 * Metodo para Manifestação da NFE.
+	 *
+	 * @param manifestos
+	 * @param cnpj
+	 * @param zonedDateTime
+	 * @return TRetEnvEvento
+	 * @throws NfeException
+	 */
+	public static List<br.inf.portalfiscal.nfe.schema.envConfRecebto.TRetEnvEvento> manifestacao(List<Manifesto> manifestos, String cnpj,
+																								 ZonedDateTime zonedDateTime) throws NfeException {
+		return ManifestacaoDestinatario.eventoManifestacao(CertificadoUtil.iniciaConfiguracoes(), manifestos, cnpj, zonedDateTime);
+	}
+
+}